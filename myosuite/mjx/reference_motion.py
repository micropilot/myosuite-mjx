import enum
from typing import Union
import collections
from jax import numpy as jp
import jax
import jax.random as jrandom
import pickle

# Time precision to use. Avoids rounding/resolution errors during comparisons
_TIME_PRECISION = 4

# Reference structure
ReferenceStruct = collections.namedtuple(
    "ReferenceStruct",
    [
        "time",  # float(N)
        "robot",  # shape(N, n_robot_jnt) ==> robot trajectory
        "robot_vel",  # shape(N, n_robot_jnt) ==> robot velocity
        "object",  # shape(M, n_objects_jnt) ==> object trajectory
        "robot_init",  # shape(n_objects_jnt) ==> initial robot pose (can be different from robot(0,n_robot_jnt))
        "object_init",  # shape(n_objects_jnt) ==> initial object (can be different from object(0,n_object_jnt))
    ],
)


# Reference type
class ReferenceType(enum.Enum):
    """Reference types"""

    FIXED = 0
    RANDOM = 1
    TRACK = 2


# Reference motion
class ReferenceMotion:
    def __init__(
<<<<<<< HEAD
        self, reference_data: Union[str, dict], 
        motion_extrapolation: bool = False
=======
        self, reference_data: Union[str, dict], motion_extrapolation: bool = False
>>>>>>> fe5c2dd2
    ):
        """
        Reference Type
            Fixed  :: N==1, M==1  :: input is <Fixed target dict>
            Random :: N==2, M==2  :: input is <Randomization range dict> :: ind0:low_limit, ind1:high_limit
            Track  :: N>2 or M>2  :: input as <Motion file to be tracked>
        """

        self.motion_extrapolation = motion_extrapolation

        # load reference
        self.reference = self.load(reference_data)
        # check reference for format
        self.check_format(self.reference)
        self.reference["time"] = jp.around(
            self.reference["time"], _TIME_PRECISION
        )  # round to help with comparisons
        robot_shape = (
            self.reference["robot"].shape
            if self.reference["robot"] is not None
            else (0, 0)
        )
        object_shape = (
            self.reference["object"].shape
            if self.reference["object"] is not None
            else (0, 0)
        )
        self.robot_dim = robot_shape[1]
        self.object_dim = object_shape[1]

        # identify type
        if robot_shape[0] > 2 or object_shape[0] > 2:
            self.type = ReferenceType.TRACK
        elif robot_shape[0] == 2 or object_shape[0] == 2:
            self.type = ReferenceType.RANDOM
        elif robot_shape[0] == 1 or object_shape[0] == 1:
            self.type = ReferenceType.FIXED
        else:
            raise ValueError("Reference values not per specs")

        # identify length
        self.robot_horizon = robot_shape[0]
        self.object_horizon = object_shape[0]
        self.horizon = max(robot_shape[0], object_shape[0])

        # Add missing values
        if self.type == ReferenceType.RANDOM:
            # use mean postures from the randomization range
            if "robot_init" not in self.reference.keys():
                self.reference["robot_init"] = jp.mean(self.reference["robot"], axis=0)
            if "object_init" not in self.reference.keys():
                self.reference["object_init"] = jp.mean(self.reference["object"][0])
        else:
            # use first timeset
            if "robot_init" not in self.reference.keys():
                self.reference["robot_init"] = self.reference["robot"][0]
            if "object_init" not in self.reference.keys():
                self.reference["object_init"] = self.reference["object"][0]

        # cache to help with finding index
        self.index_cache = 0

    def check_format(self, reference):
        """
        Check reference format
        """
        if reference["robot"] is not None:
            assert (
                reference["robot"].ndim == 2
            ), "Check robot reference, must be shape(N, n_robot_jnt)"
        if reference["object"] is not None:
            assert (
                reference["object"].ndim == 2
            ), "Check object reference, must be shape(N, n_object_jnt)"
        if reference["robot_init"] is not None:
            assert (
                reference["robot_init"].ndim == 1
            ), "Check robot_init reference, must be shape(n_robot_jnt)"
        if reference["robot"] is not None and reference["robot_init"] is not None:
            assert (
                reference["robot_init"].shape[0] == reference["robot"].shape[1]
            ), "n_robot_jnt different between motion and init"
        if reference["object_init"] is not None:
            assert (
                reference["object_init"].ndim == 1
            ), "Check object_init reference, must be shape(n_object_jnt)"
        if reference["object_init"] is not None and reference["object"] is not None:
            assert (
                reference["object_init"].shape[0] == reference["object"].shape[1]
            ), "n_object_jnt different between motion and init"

    def load(self, reference_data):
        """
        Load reference motion
        """
        if isinstance(reference_data, str):
            if reference_data.endswith("npz"):
                reference = {k: v for k, v in jp.load(reference_data).items()}
            elif reference_data.endswith(("pkl", "pickle")):
                with open(reference_data, "rb") as data:
                    reference = pickle.load(data)
        elif isinstance(reference_data, dict):
            reference = reference_data.copy()
        else:
            raise TypeError("Unknown reference type")

        # resolve values
        assert "time" in reference.keys(), "Missing key (time) in reference"
        reference.setdefault(
            "robot_init", reference["robot"][0] if "robot" in reference else None
        )
        reference.setdefault(
            "object_init", reference["object"][0] if "object" in reference else None
        )
        # print (type(reference['time']), type(reference['robot']), type(reference['object']))
        return ReferenceStruct(
            time=jp.array(reference["time"]),
            robot=reference.get("robot"),
            robot_vel=reference.get("robot_vel"),
            object=reference.get("object"),
            robot_init=reference["robot_init"],
            object_init=reference["object_init"],
        )._asdict()

    def find_timeslot_in_reference(self, time):
        """
        Find the timeslot interval for the provided time in the reference motion.
        """
        time = jp.around(time, _TIME_PRECISION)
        if self.type == ReferenceType.FIXED:
            return 0, 0
        if self.motion_extrapolation and time >= self.reference["time"][-1]:
            return self.horizon - 1, self.horizon - 1
        assert (
            time <= self.reference["time"][-1]
        ), f"Time {time} exceeds max reference duration {self.reference['time'][-1]}"

        # search locally for index
        if time == self.reference["time"][self.index_cache]:
            # print(f"curr match: {time}")
            return (self.index_cache, self.index_cache)

        elif self.index_cache < (self.horizon - 1):
            if time == self.reference["time"][self.index_cache + 1]:
                # print(f"next match: {time}")
                self.index_cache += 1
                return (self.index_cache, self.index_cache)

            elif (
                time > self.reference["time"][self.index_cache]
                and time < self.reference["time"][self.index_cache + 1]
            ):
                # print(f"interval match: {time}")
                return (self.index_cache, self.index_cache + 1)
            else:
                print(
                    f"No result using hueristic search. Attempting sort match: {time}"
                )
                self.index_cache = (
                    jp.searchsorted(self.reference["time"], time, side="right") - 1
                )
                if time == self.reference["time"][self.index_cache]:
                    return (self.index_cache, self.index_cache)
                elif (
                    time > self.reference["time"][self.index_cache]
                    and time < self.reference["time"][self.index_cache + 1]
                ):
                    return (self.index_cache, self.index_cache + 1)
                else:
                    raise ValueError("We shouldn't be in this condition")
        else:
            raise ValueError("We shouldn't be in this condition")

    def reset(self):
        self.index_cache = 0

    def get_init(self):
        """Return the initial posture of the robot and the object."""
        return self.reference["robot_init"], self.reference["object_init"]

    def get_reference(self, time):
        """
        Return the reference at the given time, with linear interpolation if needed.
        """
        if self.type == ReferenceType.FIXED:
            robot_ref = self.reference["robot"][0]
            robot_vel_ref = self.reference["robot_vel"][0]
            object_ref = self.reference["object"][0]
        elif self.type == ReferenceType.RANDOM:
            rng_key, rng1, rng2 = jrandom.split(jax.random.PRNGKey(0), 3)
            # print ("Before", type(self.reference['robot']), type(self.reference['robot_vel']), type(self.reference['object']))
            robot_ref = jrandom.uniform(
                rng1,
                shape=self.reference["robot"][
                    0, :
                ].shape,  # Specify the shape explicitly
                minval=self.reference["robot"][0, :],
                maxval=self.reference["robot"][1, :],
            )
            robot_vel_ref = jrandom.uniform(
                rng2,
                shape=self.reference["robot_vel"][
                    0, :
                ].shape,  # Specify the shape explicitly
                minval=self.reference["robot_vel"][0, :],
                maxval=self.reference["robot_vel"][1, :],
            )
            object_ref = jrandom.uniform(
                rng_key,
                shape=self.reference["object"][0, :].shape,
                minval=self.reference["object"][0, :],
                maxval=self.reference["object"][1, :],
            )
        elif self.type == ReferenceType.TRACK:
<<<<<<< HEAD
            ind, ind_next = self.find_timeslot_in_reference(time=time)
            if ind == ind_next:
                # Exact frame[time] found for reference
                robot_ref = (
                    self.reference["robot"][ind]
                    if self.robot_horizon > 1
                    else self.reference["robot"][0]
                )
                robot_vel_ref = (
                    None if self.reference["robot_vel"] is None
                    else self.reference["robot_vel"][ind]
                )
                object_ref = (
                    None if self.reference["object"] is None
                    else self.reference["object"][ind]
                )
            else:
                # Linearly interpolate between frames to get references
                blend = time - self.reference["time"][ind] / (
                    self.reference["time"][ind_next] - self.reference["time"][ind]
                )
                # robot motion
                if self.robot_horizon > 1:
                    robot_ref = (1.0 - blend) ** self.reference["robot"][ind] + blend * self.reference["robot"][ind_next]
                    robot_vel_ref = (
                        None if self.reference["robot_vel"] is None
                        else (1.0 - blend) ** self.reference["robot_vel"][ind] + blend * self.reference["robot_vel"][ind_next]
                    )
                else:
                    robot_ref = self.reference["robot"][0]
                    robot_vel_ref = (
                        None if self.reference["robot_vel"] is None
                        else self.reference["robot_vel"][0]
                    )

                # object motion
                if self.reference["object"] is None:
                    object_ref = None
                elif self.object_horizon > 1:
                    object_ref = (1.0 - blend) * self.reference["object"][ind] + blend * self.reference["object"][ind_next]
                else:
                    object_ref = self.reference["object"][0]
            
=======
            ind, ind_next = self.find_timeslot_in_reference(time)
            blend = (time - self.reference["time"][ind]) / (
                self.reference["time"][ind_next] - self.reference["time"][ind]
            )

            # Interpolate robot and object references
            robot_ref = (1 - blend) * self.reference["robot"][
                ind
            ] + blend * self.reference["robot"][ind_next]
            robot_vel_ref = (
                None
                if self.reference["robot_vel"] is None
                else (1 - blend) * self.reference["robot_vel"][ind]
                + blend * self.reference["robot_vel"][ind_next]
            )
            object_ref = (
                None
                if self.reference["object"] is None
                else (1 - blend) * self.reference["object"][ind]
                + blend * self.reference["object"][ind_next]
            )

        # print ("After", type(time), type(robot_ref), type(robot_vel_ref), type(object_ref))
>>>>>>> fe5c2dd2
        return ReferenceStruct(
            time=time,
            robot=robot_ref,
            robot_vel=robot_vel_ref,
            object=object_ref,
            robot_init=self.reference["robot_init"],
            object_init=self.reference["object_init"],
        )

    def __repr__(self) -> str:
        return repr(self.reference)


# ref = ReferenceMotion(reference_data="myosuite/envs/myo/myodm/data/MyoHand_airplane_fly1.npz")
# print ('horizon:', ref.horizon)
# robot_init, object_init = ref.get_init()
# print ('robot_init:', robot_init)
# print ('object_init:', object_init)<|MERGE_RESOLUTION|>--- conflicted
+++ resolved
@@ -35,12 +35,7 @@
 # Reference motion
 class ReferenceMotion:
     def __init__(
-<<<<<<< HEAD
-        self, reference_data: Union[str, dict], 
-        motion_extrapolation: bool = False
-=======
         self, reference_data: Union[str, dict], motion_extrapolation: bool = False
->>>>>>> fe5c2dd2
     ):
         """
         Reference Type
@@ -255,7 +250,6 @@
                 maxval=self.reference["object"][1, :],
             )
         elif self.type == ReferenceType.TRACK:
-<<<<<<< HEAD
             ind, ind_next = self.find_timeslot_in_reference(time=time)
             if ind == ind_next:
                 # Exact frame[time] found for reference
@@ -299,31 +293,6 @@
                 else:
                     object_ref = self.reference["object"][0]
             
-=======
-            ind, ind_next = self.find_timeslot_in_reference(time)
-            blend = (time - self.reference["time"][ind]) / (
-                self.reference["time"][ind_next] - self.reference["time"][ind]
-            )
-
-            # Interpolate robot and object references
-            robot_ref = (1 - blend) * self.reference["robot"][
-                ind
-            ] + blend * self.reference["robot"][ind_next]
-            robot_vel_ref = (
-                None
-                if self.reference["robot_vel"] is None
-                else (1 - blend) * self.reference["robot_vel"][ind]
-                + blend * self.reference["robot_vel"][ind_next]
-            )
-            object_ref = (
-                None
-                if self.reference["object"] is None
-                else (1 - blend) * self.reference["object"][ind]
-                + blend * self.reference["object"][ind_next]
-            )
-
-        # print ("After", type(time), type(robot_ref), type(robot_vel_ref), type(object_ref))
->>>>>>> fe5c2dd2
         return ReferenceStruct(
             time=time,
             robot=robot_ref,
