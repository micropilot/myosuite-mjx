--- conflicted
+++ resolved
@@ -7,21 +7,12 @@
 
 
 def mulQuat(qa, qb):
-<<<<<<< HEAD
     res = jp.zeros(4)
     res = res.at[0].set(qa[0] * qb[0] - qa[1] * qb[1] - qa[2] * qb[2] - qa[3] * qb[3])
     res = res.at[1].set(qa[0] * qb[1] + qa[1] * qb[0] + qa[2] * qb[3] - qa[3] * qb[2])
     res = res.at[2].set(qa[0] * qb[2] - qa[1] * qb[3] + qa[2] * qb[0] + qa[3] * qb[1])
     res = res.at[3].set(qa[0] * qb[3] + qa[1] * qb[2] - qa[2] * qb[1] + qa[3] * qb[0])
     return res
-=======
-    res0 = qa[0] * qb[0] - qa[1] * qb[1] - qa[2] * qb[2] - qa[3] * qb[3]
-    res1 = qa[0] * qb[1] + qa[1] * qb[0] + qa[2] * qb[3] - qa[3] * qb[2]
-    res2 = qa[0] * qb[2] - qa[1] * qb[3] + qa[2] * qb[0] + qa[3] * qb[1]
-    res3 = qa[0] * qb[3] + qa[1] * qb[2] - qa[2] * qb[1] + qa[3] * qb[0]
-    return jp.array([res0, res1, res2, res3])
-
->>>>>>> fe5c2dd2
 
 
 def negQuat(quat):
@@ -115,11 +106,7 @@
 
 
 def mat2quat(mat):
-<<<<<<< HEAD
     """Convert Rotation Matrix to Quaternion using JAX"""
-=======
-    """ Convert a 3x3 normalized rotation matrix to a quaternion using JAX. """
->>>>>>> fe5c2dd2
     mat = jp.asarray(mat, dtype=jp.float32)
     assert mat.shape == (3, 3), f"Invalid shape matrix {mat.shape}"
 
